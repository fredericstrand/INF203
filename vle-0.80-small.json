{
  "results_output": {
    "file": "results/vle-0.80-small.log"
  },
<<<<<<< HEAD
    "setup": {
      "Lx": 3,
      "Ly": 12,
      "Lz": 3,
      "compartments": [
        {
          "density": 0.02,
          "volume_fraction": 0.4
        },
        {
          "density": 0.73,
          "volume_fraction": 0.2
        },
        {
          "density": 0.02,
          "volume_fraction": 0.4
        }
      ]
    },
    "steps": {
      "total": 50000,
      "reset_sampling_at": [
        100,
        2000
      ]
    },
    "console_output": {
      "frequency": 50
    },
    "configuration_output": {
      "initial": "data/vle-small_config_init.xyz",
      "final":   "data/vle-small_config_final.xyz"
    },
    "trajectory_output": {
      "frequency": 100,
      "file":      "data/vle-small_trajectory.xyz"
    },
    "control_parameters": {
      "maximum_displacement": 0.125,
      "test_area_distortion": [
        {
          "sx": 0.999995,
          "sy": 1.00001,
          "sz": 0.999995
        },
        {
          "sx": 1.000005,
          "sy": 0.99999,
          "sz": 1.000005
        }
      ]
    }
=======
  "setup": {
    "Lx": 3,
    "Ly": 12,
    "Lz": 3,
    "compartments": [
      {
        "density": 0.02,
        "volume_fraction": 0.4
      },
      {
        "density": 0.73,
        "volume_fraction": 0.2
      },
      {
        "density": 0.02,
        "volume_fraction": 0.4
      }
    ]
  },
  "steps": {
    "total": 6000,
    "reset_sampling_at": [
      10,
      2000,
      5000
    ]
  },
  "console_output": {
    "frequency": 50
  },
  "configuration_output": {
    "initial": "data/vle-small_config_init.xyz",
    "final": "data/vle-small_config_final.xyz"
  },
  "trajectory_output": {
    "frequency": 100,
    "file": "data/vle-small_trajectory.xyz"
  },
  "control_parameters": {
    "maximum_displacement": 0.125,
    "test_area_distortion": [
      {
        "sx": 0.999995,
        "sy": 1.00001,
        "sz": 0.999995
      },
      {
        "sx": 1.000005,
        "sy": 0.99999,
        "sz": 1.000005
      }
    ]
>>>>>>> e3e1d058
  }
}<|MERGE_RESOLUTION|>--- conflicted
+++ resolved
@@ -2,7 +2,6 @@
   "results_output": {
     "file": "results/vle-0.80-small.log"
   },
-<<<<<<< HEAD
     "setup": {
       "Lx": 3,
       "Ly": 12,
@@ -55,59 +54,5 @@
         }
       ]
     }
-=======
-  "setup": {
-    "Lx": 3,
-    "Ly": 12,
-    "Lz": 3,
-    "compartments": [
-      {
-        "density": 0.02,
-        "volume_fraction": 0.4
-      },
-      {
-        "density": 0.73,
-        "volume_fraction": 0.2
-      },
-      {
-        "density": 0.02,
-        "volume_fraction": 0.4
-      }
-    ]
-  },
-  "steps": {
-    "total": 6000,
-    "reset_sampling_at": [
-      10,
-      2000,
-      5000
-    ]
-  },
-  "console_output": {
-    "frequency": 50
-  },
-  "configuration_output": {
-    "initial": "data/vle-small_config_init.xyz",
-    "final": "data/vle-small_config_final.xyz"
-  },
-  "trajectory_output": {
-    "frequency": 100,
-    "file": "data/vle-small_trajectory.xyz"
-  },
-  "control_parameters": {
-    "maximum_displacement": 0.125,
-    "test_area_distortion": [
-      {
-        "sx": 0.999995,
-        "sy": 1.00001,
-        "sz": 0.999995
-      },
-      {
-        "sx": 1.000005,
-        "sy": 0.99999,
-        "sz": 1.000005
-      }
-    ]
->>>>>>> e3e1d058
   }
 }