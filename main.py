--- conflicted
+++ resolved
@@ -2,25 +2,19 @@
 from src.ljts.potential import LJTS
 from src.ljts.box import Box
 from src.ljts.simulation import MetropolisMC
-<<<<<<< HEAD
 from src.ljts.distortion import compute_distortion
-
-def main():
-=======
 from src.config import parseArgs
 import os
 
 
 def main():
-
     args = parseArgs()
     os.makedirs("data", exist_ok=True)
     # os.makedirs(os.path.dirname(args.log), exist_ok=True)
+    
     # 1) Create the inter‐particle potential
->>>>>>> c831d4a2
     potential = LJTS(cutoff=2.5)
     box = Box(
-<<<<<<< HEAD
         len_x=5,
         len_y=40,
         len_z=5,
@@ -28,7 +22,13 @@
         den_vap=0.02,
         potential=potential
     )
+    
+    # 3) Optionally print initial stats
+    print(f"Initial # molecules: {len(box._molecules)}")
+    print(f"Initial E_pot:        {box.total_epot:.5f}")
+    box.write_XYZ("data/config_init.xyz", mode="w")
 
+    # change these variables to increase accuracy
     T = 0.8
     zeta = 1.01
     n_eq = 1000
@@ -46,22 +46,8 @@
     for step in range(1, n_pr + 1):
         acceptance = mc.step()
         Epot = box.total_epot
-=======
         len_x=5, len_y=40, len_z=5, den_liq=0.73, den_vap=0.02, potential=potential
     )
-
-    # 3) Optionally print initial stats
-    print(f"Initial # molecules: {len(box._molecules)}")
-    print(f"Initial E_pot:        {box.total_epot:.5f}")
-    box.write_XYZ("data/config_init.xyz", mode="w")
-    # 4) Set up Monte Carlo simulation
-    mc = MetropolisMC(
-        box,  # your Box instance
-        T=0.8,  # temperature
-        b=1 / 8,  # max displacement
-        log_energy=True,
-    )
->>>>>>> c831d4a2
 
         if step % log_interval == 0:
             # distortion that increases area
@@ -88,7 +74,6 @@
             exp_s1.append(e1)
             exp_s2.append(e2)
 
-<<<<<<< HEAD
             avg1 = np.mean(exp_s1)
             avg2 = np.mean(exp_s2)
 
@@ -100,14 +85,6 @@
     print(
         f"gamma(area increase) = {gamma1:.6f}, gamma(area decrease) = {gamma2:.6f}"
     )
-=======
-    # 7) Final results
-    print("\n=== Final Results ===")
-    print(f"Final E_pot:        {box.total_epot:.5f}")
-    print(f"Total # molecules:  {len(box._molecules)}")
-    box.write_XYZ("data/config_final.xyz", mode="w")
-
->>>>>>> c831d4a2
 
 if __name__ == "__main__":
 
